import pathlib
import os
import h5py
import numpy as np
import pandas as pd
from scipy.spatial import KDTree

raster_dir = ""


def gather_spot_files(raster_dir: pathlib.Path) -> list:
    """Gather a list of dozor spot files from a single raster scan."""
    spot_files = []
    for r, d, f in os.walk(raster_dir):
        for f_ in f:
            if f_.endswith("spot"):
                spot_files.append(f"{r}/{f_}")
    return spot_files


def extract_raster_metadata_h5(raster_dir: pathlib.Path) -> dict:
    """Get parameters for computing pixel reciprocal space dist and spot
    resolution from hdf5 file."""
    raster_metadata = {}
    for r, d, f in os.walk(raster_dir):
        for f_ in f:
            if "Raster" in f_ and "master.h5" in f_:
                h5 = h5py.File(f"{r}/{f_}")
                raster_metadata["x_pixel_size"] = h5[
                    "/entry/instrument/detector/x_pixel_size"
                ][()]
                raster_metadata["y_pixel_size"] = h5[
                    "/entry/instrument/detector/y_pixel_size"
                ][()]
                raster_metadata["detector_distance"] = h5[
                    "/entry/instrument/detector/detector_distance"
                ][()]
                raster_metadata["wavelength"] = h5[
                    "/entry/instrument/beam/incident_wavelength"
                ][()]
                raster_metadata["beam_center_x"] = h5[
                    "/entry/instrument/detector/beam_center_x"
                ][()]
                raster_metadata["beam_center_y"] = h5[
                    "/entry/instrument/detector/beam_center_y"
                ][()]

    if not raster_metadata:
        raise ValueError
    return raster_metadata


def get_points(spot_file):
    """dozor spot file to numpy array with columns: x,y, and intensity"""
    try:
        df1 = pd.read_table(spot_file, delimiter="\s+", header=None, skiprows=3)
        return df1.to_numpy()[:, 1:4]
    except Exception as e:
        print(f"Could not get points from {spot_file} : {e}")
        return np.array([[0,0,0]])

def get_distances(points: np.array, experiment_metadata: dict) -> np.array:
    """Get k nearest neighbor distances for each spot. Will initially generate
    an Nxk array for N spots, which we then convert to reciprocal space units and
    filter to remove extreme outliers (very far or very close) and reshape to 1D
    for analysis. Use XDS method of sqrt(Qx*Qy)/(det_dist*wavelength) for per pixel dist.
    """
    points = points[:, :2]
    kdtree = KDTree(points)
    d, _ = kdtree.query(points, k=3)
    nonzero_distances = d[(d > 0)].reshape(-1)
    x_pixel_size = experiment_metadata["x_pixel_size"]
    y_pixel_size = experiment_metadata["y_pixel_size"]
    wl = experiment_metadata["wavelength"]
    det_dist = experiment_metadata["detector_distance"]
    distances = 1 / (
        nonzero_distances * np.sqrt(x_pixel_size * y_pixel_size) / (wl * det_dist)
    )
    filtered_distances = distances[(distances > 5) * (distances < 700)]
    return filtered_distances


def get_resolution(points: np.array, experiment_metadata: dict) -> np.array:
    """Convert x,y pairs from 2D detector into resolution."""
    points = points[:, :2]
    recentered_points = points - np.array(
        [experiment_metadata["beam_center_x"], experiment_metadata["beam_center_y"]]
    )
    r = np.sqrt(np.sum(recentered_points**2, -1))
    x_pixel_size = experiment_metadata["x_pixel_size"]
    y_pixel_size = experiment_metadata["y_pixel_size"]
    wl = experiment_metadata["wavelength"]
    det_dist = experiment_metadata["detector_distance"]
    # return 1 / (r * np.sqrt(x_pixel_size * y_pixel_size) / (wl * det_dist))
    return wl / (
        2 * np.sin(0.5 * np.arctan(r * np.sqrt(x_pixel_size * y_pixel_size) / det_dist))
    )


"""
def process_rasters(raster_dir: pathlib.Path) -> pd.DataFrame:
<<<<<<< HEAD
    spot_files = gather_spot_files(raster_dir)
    experiment_metadata = extract_raster_metadata_h5(raster_dir)
    rows = []
    for sf in spot_files:
        frame = int(sf.split("/")[-1].split(".")[0])
        points = get_points(sf)
        res = get_resolution(points, experiment_metadata)
        distances = get_distances(points, experiment_metadata)
        raster_result = {
            "frame": frame,
            "median_resolution": np.median(res),
            "max_resolution": np.min(res),
            "mean_neighbor_dist": np.mean(distances),
            "spot_count": len(res),
        }
        rows.append(raster_result)
=======
    """Take a raster scan and convert to a dataframe with columns that contain
    resolution, spot count, and nearest neighbor distance. Once scan is processed
    then z-scores are computed for each feature and combined into a custom weighting function
    for the final score."""
    try:
        spot_files = gather_spot_files(raster_dir)
        experiment_metadata = extract_raster_metadata_h5(raster_dir)
        rows = []
        for sf in spot_files:
            frame = int(sf.split("/")[-1].split(".")[0])
            points = get_points(sf)
            res = get_resolution(points, experiment_metadata)
            distances = get_distances(points, experiment_metadata)
            raster_result = {
                "frame": frame,
                "median_resolution": np.median(res),
                "max_resolution": np.min(res),
                "mean_neighbor_dist": np.mean(distances),
                "spot_count": len(res),
            }
            rows.append(raster_result)
    except Exception as e:
        print(f"Exception while processing rasters in {raster_dir} : {e}")
        rows = []
>>>>>>> 0967a06b
    df = pd.DataFrame(
        rows,
        columns=[
            "frame",
            "median_resolution",
            "max_resolution",
            "mean_neighbor_dist",
            "spot_count",
        ],
    )
    
    # compute custom z-score
    df['z_median_resolution'] = (np.mean(df['median_resolution']) - df['median_resolution']) / np.std(df['median_resolution'])
    df['z_mean_neighbor_dist'] = (np.mean(df['mean_neighbor_dist']) - df['mean_neighbor_dist']) / np.std(df['mean_neighbor_dist'])
    df['z_spot_count'] = (df['spot_count'] - np.mean(df['spot_count'])) / np.std(df['spot_count'])
    df['amx_score1'] = 0.6*df['z_median_resolution'] + 0.2*df['z_mean_neighbor_dist'] + 0.2*df['z_spot_count']

    df = df.sort_values(by='amx_score1', ascending=False)
    return df
"""


def process_rasters(raster_dir: pathlib.Path) -> pd.DataFrame:
    """Take a raster scan and convert to a dataframe with columns that contain
    resolution, spot count, and nearest neighbor distance. Once scan is processed
    then z-scores are computed for each feature and combined into a custom weighting function
    for the final score."""
    spot_files = gather_spot_files(raster_dir)
    experiment_metadata = extract_raster_metadata_h5(raster_dir)
    rows = []
    for sf in spot_files:
        frame = int(sf.split("/")[-1].split(".")[0])
        points = get_points(sf)
        res = get_resolution(points, experiment_metadata)
        low_res = res[res > 5]
        distances = get_distances(points, experiment_metadata)
        raster_result = {
            "frame": frame,
            "median_resolution": np.median(res),
            "max_resolution": np.min(res),
            "min_resolution": np.max(res),
            "mean_neighbor_dist": np.mean(distances),
            "spot_count": len(res),
            "low_res_penalty": np.sum(len(low_res) < 5),
        }
        rows.append(raster_result)
    df = pd.DataFrame(
        rows,
        columns=[
            "frame",
            "median_resolution",
            "max_resolution",
            "min_resolution",
            "mean_neighbor_dist",
            "spot_count",
            "low_res_penalty",
        ],
    )

    # compute custom z-score
    df["z_median_resolution"] = (
        np.mean(df["median_resolution"]) - df["median_resolution"]
    ) / np.std(df["median_resolution"])

    # downweight outliers
    z_knn = (np.mean(df["mean_neighbor_dist"]) - df["mean_neighbor_dist"]) / np.std(
        df["mean_neighbor_dist"]
    )
    z_knn_adj = z_knn * np.exp(
        1 - np.max(np.vstack([z_knn, 1 * np.ones(len(z_knn))]), 0)
    )
    df["z_mean_neighbor_dist"] = z_knn_adj
    df["z_spot_count"] = (df["spot_count"] - np.mean(df["spot_count"])) / np.std(
        df["spot_count"]
    )
    df["amx_score1"] = (
        0.6 * df["z_median_resolution"]
        + 0.2 * df["z_mean_neighbor_dist"]
        + 0.2 * df["z_spot_count"]
        - df["low_res_penalty"]
    )
    df = df.sort_values(by="amx_score1", ascending=False)
    return df<|MERGE_RESOLUTION|>--- conflicted
+++ resolved
@@ -96,27 +96,8 @@
         2 * np.sin(0.5 * np.arctan(r * np.sqrt(x_pixel_size * y_pixel_size) / det_dist))
     )
 
-
 """
 def process_rasters(raster_dir: pathlib.Path) -> pd.DataFrame:
-<<<<<<< HEAD
-    spot_files = gather_spot_files(raster_dir)
-    experiment_metadata = extract_raster_metadata_h5(raster_dir)
-    rows = []
-    for sf in spot_files:
-        frame = int(sf.split("/")[-1].split(".")[0])
-        points = get_points(sf)
-        res = get_resolution(points, experiment_metadata)
-        distances = get_distances(points, experiment_metadata)
-        raster_result = {
-            "frame": frame,
-            "median_resolution": np.median(res),
-            "max_resolution": np.min(res),
-            "mean_neighbor_dist": np.mean(distances),
-            "spot_count": len(res),
-        }
-        rows.append(raster_result)
-=======
     """Take a raster scan and convert to a dataframe with columns that contain
     resolution, spot count, and nearest neighbor distance. Once scan is processed
     then z-scores are computed for each feature and combined into a custom weighting function
@@ -141,7 +122,6 @@
     except Exception as e:
         print(f"Exception while processing rasters in {raster_dir} : {e}")
         rows = []
->>>>>>> 0967a06b
     df = pd.DataFrame(
         rows,
         columns=[
